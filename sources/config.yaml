sources:
  - Crispy-VF-spaced.glyphs
familyName: Crispy
buildStatic: false
avar2:
  Crispy-VF-spaced[RXAD,XOPQ,XTRA,YOPQ].ttf:
  - in:
      wght: 100
<<<<<<< HEAD
=======
      wdth: 50
>>>>>>> 6c3238e8
    out:
      XTRA: 240
      XOPQ: 2
      YOPQ: 2
      RXAD: 40
  - in:
<<<<<<< HEAD
      wght: 400
=======
      wght: 900
      wdth: 50
>>>>>>> 6c3238e8
    out:
      XTRA: 94
      XOPQ: 355
      YOPQ: 252
      RXAD: 40
  - in:
<<<<<<< HEAD
      wght: 700
=======
      wght: 100
      wdth: 200
>>>>>>> 6c3238e8
    out:
      XTRA: 2500
      XOPQ: 2
      YOPQ: 2
      RXAD: 40
  - in:
      wght: 900
<<<<<<< HEAD
=======
      wdth: 200
>>>>>>> 6c3238e8
    out:
      XTRA: 2016
      XOPQ: 1016
      YOPQ: 462
      RXAD: 40<|MERGE_RESOLUTION|>--- conflicted
+++ resolved
@@ -6,34 +6,23 @@
   Crispy-VF-spaced[RXAD,XOPQ,XTRA,YOPQ].ttf:
   - in:
       wght: 100
-<<<<<<< HEAD
-=======
       wdth: 50
->>>>>>> 6c3238e8
     out:
       XTRA: 240
       XOPQ: 2
       YOPQ: 2
       RXAD: 40
   - in:
-<<<<<<< HEAD
-      wght: 400
-=======
       wght: 900
       wdth: 50
->>>>>>> 6c3238e8
     out:
       XTRA: 94
       XOPQ: 355
       YOPQ: 252
       RXAD: 40
   - in:
-<<<<<<< HEAD
-      wght: 700
-=======
       wght: 100
       wdth: 200
->>>>>>> 6c3238e8
     out:
       XTRA: 2500
       XOPQ: 2
@@ -41,10 +30,7 @@
       RXAD: 40
   - in:
       wght: 900
-<<<<<<< HEAD
-=======
       wdth: 200
->>>>>>> 6c3238e8
     out:
       XTRA: 2016
       XOPQ: 1016
